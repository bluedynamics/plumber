from plumber._plumber import Plumber
<<<<<<< HEAD
from plumber._part import Part
from plumber._instructions import default
from plumber._instructions import extend
from plumber._instructions import plumb
=======
from plumber._plumber import PlumbingPart
Part = PlumbingPart
from plumber._plumber import default
from plumber._plumber import extend
from plumber._plumber import plumb
>>>>>>> 6561b5fd
<|MERGE_RESOLUTION|>--- conflicted
+++ resolved
@@ -1,13 +1,5 @@
+from plumber._part import Part
 from plumber._plumber import Plumber
-<<<<<<< HEAD
-from plumber._part import Part
 from plumber._instructions import default
 from plumber._instructions import extend
-from plumber._instructions import plumb
-=======
-from plumber._plumber import PlumbingPart
-Part = PlumbingPart
-from plumber._plumber import default
-from plumber._plumber import extend
-from plumber._plumber import plumb
->>>>>>> 6561b5fd
+from plumber._instructions import plumb